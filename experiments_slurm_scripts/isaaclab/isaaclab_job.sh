#!/bin/bash -l

# Function to create and submit a job for a single IsaacLab environment
submit_job() {
    local env_name=$1
    local job_name="isaaclab_${env_name}"
    
    # Create a temporary job script
    cat > "job_${env_name}.slurm" << EOF
#!/bin/bash -l

#SBATCH --job-name=${job_name}
#SBATCH --output=${job_name}_%j.out
#SBATCH --error=${job_name}_%j.err
#SBATCH --partition=short1d
#SBATCH --nodes=1
#SBATCH --time=06:00:00
#SBATCH --gpus=a100_80gb:1
#SBATCH --ntasks-per-node=1
#SBATCH --cpus-per-task=8
#SBATCH --mem=64G

# Set CUDA environment variables for CUDA 11.8
export CUDA_HOME=/usr/local/cuda-11.8
export PATH=/usr/local/cuda-11.8/bin:\$PATH
export LD_LIBRARY_PATH=/usr/local/cuda-11.8/lib64:\$LD_LIBRARY_PATH

# Initialize conda - adjust path if needed
source ~/.bashrc
source /mnt/home/daaboul/miniconda3/etc/profile.d/conda.sh
conda activate env_isaaclab

# Create output directory
mkdir -p outputs/\${SLURM_JOB_ID}

# Change to your FastTD3 directory - adjust path as needed
cd /mnt/home/\${USER}/workspaces/FastTD3/
export PYTHONPATH=/mnt/home/\${USER}/workspaces/FastTD3/:\$PYTHONPATH

# Run the training with IsaacLab-specific parameters
python -m fast_td3.train \\
    --env_name ${env_name} \\
    --exp_name ${env_name} \\
    --seed 0 \\
<<<<<<< HEAD
    --output_dir outputs/\${SLURM_JOB_ID} \\
    --render_interval 0
=======
    --render_interval 0 \\
    --output_dir "outputs/\${SLURM_JOB_ID}"
>>>>>>> d196ac17
EOF

    # Make the script executable
    chmod +x "job_${env_name}.slurm"
    
    # Submit the job
    sbatch "job_${env_name}.slurm"
    
    # Clean up the temporary script
    rm "job_${env_name}.slurm"
}

# Submit jobs for all IsaacLab environments
#submit_job "Isaac-Lift-Cube-Franka-v0"
submit_job "Unitree-Go2-Velocity-v0"
#submit_job "Isaac-Open-Drawer-Franka-v0"
#submit_job "Isaac-Velocity-Flat-H1-v0"
#submit_job "Isaac-Velocity-Flat-G1-v0"
submit_job "Isaac-Velocity-Rough-G1-v0"<|MERGE_RESOLUTION|>--- conflicted
+++ resolved
@@ -42,13 +42,8 @@
     --env_name ${env_name} \\
     --exp_name ${env_name} \\
     --seed 0 \\
-<<<<<<< HEAD
-    --output_dir outputs/\${SLURM_JOB_ID} \\
-    --render_interval 0
-=======
     --render_interval 0 \\
     --output_dir "outputs/\${SLURM_JOB_ID}"
->>>>>>> d196ac17
 EOF
 
     # Make the script executable
